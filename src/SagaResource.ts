import {Reducer, AnyAction} from 'redux';
import axios, {AxiosInstance, AxiosError} from 'axios';
import _ from 'lodash'; // import single function
import pathToRexexp from 'path-to-regexp';
import {takeEvery, put, Effect} from 'redux-saga/effects';
import {
	separateBaseURLAndPath,
	wrapEffect,
	makeActionTypeGenerator,
} from './utils';
import constants from './constants';

import {
	ResourceError,
	ResourceMeta,
	ResourceState,
	RemoteActionOptions,
	ResourceAction,
	ResourceDefinition,
	BasicActions,
	BasicEffects,
	CustomEffects,
	ExtendedActions,
	BasicActionTypes,
	BasicRemoteActions,
	CustomReducerActions,
	CustomEffectActions,
	DefaultReducers,
	DefaultEffects,
	EffectOptions,
} from './types';

export default class SagaResource<
	S,
	R extends DefaultReducers<S, R>,
	E extends DefaultEffects<E>
> {
	public static ActionTypes = {
		ERROR: constants.ACTION_TYPE_ERROR,
	};

	public name: string;

	public actions: BasicActions &
		BasicRemoteActions &
		ExtendedActions &
		CustomReducerActions<R> &
		CustomEffectActions<E>;

	// expose for testing and direct use in saga
	public effects: BasicEffects & CustomEffects<E>;

	// expose for testing purposes
	public reducers: any;

	// only intended for combine resources, maybe underscore this?
	// or even from a getter function?
	public combinedSaga: any;
	public reducer: Reducer<ResourceState<S>, AnyAction>; // combined reducer maybe?

	// private properties
	private basicActionTypes: BasicActionTypes;
	private basicActions: BasicActions;

	private resourceDef: ResourceDefinition<S, R, E>;

	private axios: AxiosInstance = axios;
	private baseURL?: string;
	private path?: string;
	private toPathString?: pathToRexexp.PathFunction<object>;

	private actionTypeGenerator: (actionName: string) => string;

	public constructor(resourceDef: ResourceDefinition<S, R, E>) {
		this.name = resourceDef.name;
		this.actionTypeGenerator = makeActionTypeGenerator(this.name);

		this.resourceDef = resourceDef;
		this.axios = resourceDef.axios || this.axios;
		this.reducers = resourceDef.reducers;

		this.effects = this.getEffects();
		if (resourceDef.path) {
			const {path, baseURL} = separateBaseURLAndPath(resourceDef.path);
			this.baseURL = baseURL;
			this.path = path;
			this.toPathString = pathToRexexp.compile(path);
		}

		this.basicActionTypes = this.getActionTypes();
		this.basicActions = this.getBasicActions();
		this.actions = {
			...this.basicActions,
			...this.getExtendedActions(),
			...this.getEffectAndReducerActions(),
		};
		this.reducer = this.getReducer();
		this.combinedSaga = this.getSaga();
	}

	private getActionTypes(): BasicActionTypes {
		return _.transform(
			['set', 'update', 'clear'],
			(result, type): any => {
				result[type] = this.actionTypeGenerator(type);
			},
			{} as any
		);
	}

	private getBasicActions(): BasicActions {
		return {
			set: (data: any): ResourceAction => ({
				type: this.basicActionTypes.set,
				payload: data,
			}),
			update: (key: string, value: any): ResourceAction => ({
				type: this.basicActionTypes.update,
				payload: value,
				options: {
					key,
				},
			}),
			clear: (): ResourceAction => ({
				type: this.basicActionTypes.clear,
			}),
		};
	}

	private getExtendedActions(): ExtendedActions {
		return {
			startLoading: (): ResourceAction =>
				this.basicActions.update('meta.loading', true),
			endLoading: (): ResourceAction =>
				this.basicActions.update('meta.loading', false),
			startUpdating: (keys: string[]): ResourceAction => {
				const updateKeys: Record<string, boolean> = {};
				keys.reduce((acc, cur): Record<string, boolean> => {
					acc[cur] = true;
					return acc;
				}, updateKeys);
				return this.basicActions.update('meta.updating', updateKeys);
			},
			endUpdating: (keys: string[]): ResourceAction => {
				const updateKeys: Record<string, boolean> = {};
				keys.reduce((acc, cur): Record<string, boolean> => {
					acc[cur] = false;
					return acc;
				}, updateKeys);
				return this.basicActions.update('meta.updating', updateKeys);
			},
			setError: (error: ResourceError): ResourceAction => {
				return this.basicActions.update('meta.error', error);
			},
			clearError: (): ResourceAction => {
				return this.basicActions.update('meta.error', null);
			},
		};
	}

	private getEffectAndReducerActions(): BasicRemoteActions &
		CustomReducerActions<R> &
		CustomEffectActions<E> {
		const effects = this.effects || {};
		const {reducers = {}} = this.resourceDef;
		const typeArr = _.keys(effects).concat(_.keys(reducers));
		return typeArr.reduce(
			(acc, type): any => {
				acc[type] = (
					payload: any = {},
					options: any = {}
				): ResourceAction => ({
					type: this.actionTypeGenerator(type),
					payload,
					options,
				});
				return acc;
			},
			{} as any
		);
	}

	private getReducer(): Reducer<ResourceState<S>, AnyAction> {
		const defaultMeta: ResourceMeta = {
			loading: false,
			updating: {},
			error: null,
		};
		const initialState = _.assign({}, this.resourceDef.state, {
			meta: defaultMeta,
		});
		let customReducers = this.reducers;
		customReducers = _.transform(
			customReducers as {[key: string]: any},
			(result, value, key): any => {
				result[this.actionTypeGenerator(key)] = value;
			},
			{} as any
		);
		return (
			state: ResourceState<S> = _.cloneDeep(initialState),
			action: AnyAction
		): ResourceState<S> => {
			if (customReducers && customReducers[action.type]) {
				return customReducers[action.type](action.payload, {state});
			}
			switch (action.type) {
				case this.basicActionTypes.set:
					return {...state, ...action.payload};
				case this.basicActionTypes.update: {
					let newState;
					const target = _.get(state, action.options.key);
					if (
						target &&
						_.isPlainObject(target) &&
						_.isPlainObject(action.payload)
					) {
						newState = _.set(state, action.options.key, {
							...target,
							...action.payload,
						});
					} else {
						newState = _.set(
							state as any,
							action.options.key,
							action.payload
						);
					}
					return {...newState};
				}
				case this.basicActionTypes.clear:
					return _.cloneDeep(initialState);
				default:
					return state;
			}
		};
	}

	private getEffects(): BasicEffects & CustomEffects<E> {
		const self = this;
		const methodMap: {[key: string]: string} = {
			createRequest: 'post',
			updateRequest: 'patch',
			fetchRequest: 'get',
			deleteRequest: 'delete',
		};
		const rawEffects = {
			..._.transform(
				[
					'createRequest',
					'updateRequest',
					'fetchRequest',
					'deleteRequest',
				],
				(result, key): any => {
					result[key] = function*(
						payload?: any,
						options?: RemoteActionOptions
					): Iterable<any> {
						if (!self.path || !self.axios || !self.toPathString) {
							throw new Error('Can not find path or axios');
						}
						const path = self.toPathString(
							options && options.params
						);
						const response: any = yield self.axios(
							_.pickBy(
								{
									method: methodMap[key] as any,
									baseURL: self.baseURL,
									url: path,
									params: options && options.query,
									data: payload,
								},
								_.identity
							)
						);
<<<<<<< HEAD
						if (key === 'fetchRequest')
							yield put(
								self.actions.set(_.get(response, 'data'))
							);
=======
						if (key === 'fetchRequest' && (options && !options.disableAutoSave)) {
							yield put(self.actions.set(_.get(response, 'data')));
						}
>>>>>>> f65ae0db
						return _.get(response, 'data');
					};
				},
				{} as any
			),
			...self.resourceDef.effects,
		};
		const wrapEffects = (effects: any): any => {
			return _.transform(
				effects,
				(result, value: any, key: string): any => {
					result[key] = self.wrapEffect(value);
				},
				{} as any
			);
		};
		return wrapEffects(rawEffects);
	}

	private wrapEffect(effect: any): any {
		const self = this;
		return function*(
			payload: any,
			options: EffectOptions,
			...args: any[]
		): any {
			let error: any = null;
			let result: any = null;
			let shouldHandleLoading = _.get(options, 'handleLoading') !== false;
			if (shouldHandleLoading) yield put(self.actions.startLoading());
			try {
				result = yield effect(payload, options, ...args);
			} catch (err) {
				error = err;
				throw err;
			} finally {
				if (shouldHandleLoading) yield put(self.actions.endLoading());
				if (options && options.done) options.done(error, result);
			}
			return result;
		};
	}

	private getSaga(): any {
		// TODO: fetch request should only take leading actions
		const self = this;
		return function*(): Iterable<Effect> {
			const keys = Object.keys(self.effects);
			for (const key of keys) {
				yield takeEvery(
					self.basicActionTypes[key] || self.actionTypeGenerator(key),
					self.wrapSaga((self.effects as any)[key])
				);
			}
		};
	}

	private wrapSaga(effect: any): any {
		const self = this;
		return function*(action: AnyAction): Iterable<any> {
			try {
				yield effect(action.payload, action.options);
			} catch (err) {
				yield self.handleError(err);
			}
		};
	}

	private *handleError(err: any): Iterable<any> {
		let error;
		if (_.get(err, 'response.data')) {
			error = {
				status: _.get(err, 'response.status', 0),
				data: _.get(err, 'response.data', {}),
			};
		} else {
			error = {
				status: 500,
				data: err.message,
			};
		}
		yield put(this.actions.setError(error));
		yield put({
			type: SagaResource.ActionTypes.ERROR,
			payload: {error: err},
		});
	}
}<|MERGE_RESOLUTION|>--- conflicted
+++ resolved
@@ -275,16 +275,14 @@
 								_.identity
 							)
 						);
-<<<<<<< HEAD
-						if (key === 'fetchRequest')
+						if (
+							key === 'fetchRequest' &&
+							(options && !options.disableAutoSave)
+						) {
 							yield put(
 								self.actions.set(_.get(response, 'data'))
 							);
-=======
-						if (key === 'fetchRequest' && (options && !options.disableAutoSave)) {
-							yield put(self.actions.set(_.get(response, 'data')));
 						}
->>>>>>> f65ae0db
 						return _.get(response, 'data');
 					};
 				},
